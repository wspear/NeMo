--- conflicted
+++ resolved
@@ -16,11 +16,7 @@
 
 import lightning.pytorch as pl
 import nemo_run as run
-<<<<<<< HEAD
-=======
-import pytorch_lightning as pl
 import torch
->>>>>>> 071f8bc0
 
 import nemo.lightning as nl
 from nemo.collections import llm
