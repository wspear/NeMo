# Copyright (c) 2022, NVIDIA CORPORATION.  All rights reserved.
#
# Licensed under the Apache License, Version 2.0 (the "License");
# you may not use this file except in compliance with the License.
# You may obtain a copy of the License at
#
#     http://www.apache.org/licenses/LICENSE-2.0
#
# Unless required by applicable law or agreed to in writing, software
# distributed under the License is distributed on an "AS IS" BASIS,
# WITHOUT WARRANTIES OR CONDITIONS OF ANY KIND, either express or implied.
# See the License for the specific language governing permissions and
# limitations under the License.

from dataclasses import dataclass, field
from typing import List, Optional

import torch
from omegaconf import DictConfig, OmegaConf

from nemo.collections.asr.parts.utils import rnnt_utils
from nemo.collections.asr.parts.utils.asr_confidence_utils import ConfidenceMethodConfig, ConfidenceMethodMixin
from nemo.core.classes import Typing, typecheck
from nemo.core.neural_types import HypothesisType, LengthsType, LogprobsType, NeuralType
from nemo.utils import logging


def pack_hypotheses(hypotheses: List[rnnt_utils.Hypothesis], logitlen: torch.Tensor,) -> List[rnnt_utils.Hypothesis]:

    if logitlen is not None:
        if hasattr(logitlen, 'cpu'):
            logitlen_cpu = logitlen.to('cpu')
        else:
            logitlen_cpu = logitlen

    for idx, hyp in enumerate(hypotheses):  # type: rnnt_utils.Hypothesis
        hyp.y_sequence = torch.tensor(hyp.y_sequence, dtype=torch.long)

        if logitlen is not None:
            hyp.length = logitlen_cpu[idx]

        if hyp.dec_state is not None:
            hyp.dec_state = _states_to_device(hyp.dec_state)

    return hypotheses


def _states_to_device(dec_state, device='cpu'):
    if torch.is_tensor(dec_state):
        dec_state = dec_state.to(device)

    elif isinstance(dec_state, (list, tuple)):
        dec_state = tuple(_states_to_device(dec_i, device) for dec_i in dec_state)

    return dec_state


class GreedyCTCInfer(Typing, ConfidenceMethodMixin):
    """A greedy CTC decoder.

    Provides a common abstraction for sample level and batch level greedy decoding.

    Args:
        blank_index: int index of the blank token. Can be 0 or len(vocabulary).
        preserve_alignments: Bool flag which preserves the history of logprobs generated during
            decoding (sample / batched). When set to true, the Hypothesis will contain
            the non-null value for `logprobs` in it. Here, `logprobs` is a torch.Tensors.
        compute_timestamps: A bool flag, which determines whether to compute the character/subword, or
                word based timestamp mapping the output log-probabilities to discrite intervals of timestamps.
                The timestamps will be available in the returned Hypothesis.timestep as a dictionary.
        preserve_frame_confidence: Bool flag which preserves the history of per-frame confidence scores
            generated during decoding. When set to true, the Hypothesis will contain
            the non-null value for `frame_confidence` in it. Here, `frame_confidence` is a List of floats.
        confidence_method_cfg: A dict-like object which contains the method name and settings to compute per-frame
            confidence scores.

            name: The method name (str).
                Supported values:
                    - 'max_prob' for using the maximum token probability as a confidence.
                    - 'entropy' for using a normalized entropy of a log-likelihood vector.

            entropy_type: Which type of entropy to use (str). Used if confidence_method_cfg.name is set to `entropy`.
                Supported values:
                    - 'gibbs' for the (standard) Gibbs entropy. If the alpha (α) is provided,
                        the formula is the following: H_α = -sum_i((p^α_i)*log(p^α_i)).
                        Note that for this entropy, the alpha should comply the following inequality:
                        (log(V)+2-sqrt(log^2(V)+4))/(2*log(V)) <= α <= (1+log(V-1))/log(V-1)
                        where V is the model vocabulary size.
                    - 'tsallis' for the Tsallis entropy with the Boltzmann constant one.
                        Tsallis entropy formula is the following: H_α = 1/(α-1)*(1-sum_i(p^α_i)),
                        where α is a parameter. When α == 1, it works like the Gibbs entropy.
                        More: https://en.wikipedia.org/wiki/Tsallis_entropy
                    - 'renyi' for the Rényi entropy.
                        Rényi entropy formula is the following: H_α = 1/(1-α)*log_2(sum_i(p^α_i)),
                        where α is a parameter. When α == 1, it works like the Gibbs entropy.
                        More: https://en.wikipedia.org/wiki/R%C3%A9nyi_entropy

            alpha: Power scale for logsoftmax (α for entropies). Here we restrict it to be > 0.
                When the alpha equals one, scaling is not applied to 'max_prob',
                and any entropy type behaves like the Shannon entropy: H = -sum_i(p_i*log(p_i))

            entropy_norm: A mapping of the entropy value to the interval [0,1].
                Supported values:
                    - 'lin' for using the linear mapping.
                    - 'exp' for using exponential mapping with linear shift.

    """

    @property
    def input_types(self):
        """Returns definitions of module input ports.
        """
        # Input can be of dimention -
        # ('B', 'T', 'D') [Log probs] or ('B', 'T') [Labels]

        return {
            "decoder_output": NeuralType(None, LogprobsType()),
            "decoder_lengths": NeuralType(tuple('B'), LengthsType()),
        }

    @property
    def output_types(self):
        """Returns definitions of module output ports.
        """
        return {"predictions": [NeuralType(elements_type=HypothesisType())]}

    def __init__(
        self,
        blank_id: int,
        preserve_alignments: bool = False,
        compute_timestamps: bool = False,
        preserve_frame_confidence: bool = False,
        confidence_method_cfg: Optional[DictConfig] = None,
    ):
        super().__init__()

        self.blank_id = blank_id
        self.preserve_alignments = preserve_alignments
        # we need timestamps to extract non-blank per-frame confidence
        self.compute_timestamps = compute_timestamps | preserve_frame_confidence
        self.preserve_frame_confidence = preserve_frame_confidence

        # set confidence calculation method
        self._init_confidence_method(confidence_method_cfg)

    @typecheck()
    def forward(
        self, decoder_output: torch.Tensor, decoder_lengths: torch.Tensor,
    ):
        """Returns a list of hypotheses given an input batch of the encoder hidden embedding.
        Output token is generated auto-repressively.

        Args:
            decoder_output: A tensor of size (batch, timesteps, features) or (batch, timesteps) (each timestep is a label).
            decoder_lengths: list of int representing the length of each sequence
                output sequence.

        Returns:
            packed list containing batch number of sentences (Hypotheses).
        """
        with torch.inference_mode():
            hypotheses = []
            # Process each sequence independently
            prediction_cpu_tensor = decoder_output.cpu()

            if prediction_cpu_tensor.ndim < 2 or prediction_cpu_tensor.ndim > 3:
                raise ValueError(
                    f"`decoder_output` must be a tensor of shape [B, T] (labels, int) or "
                    f"[B, T, V] (log probs, float). Provided shape = {prediction_cpu_tensor.shape}"
                )

            # determine type of input - logprobs or labels
            if prediction_cpu_tensor.ndim == 2:  # labels
                greedy_decode = self._greedy_decode_labels
            else:
                greedy_decode = self._greedy_decode_logprobs

            for ind in range(prediction_cpu_tensor.shape[0]):
                out_len = decoder_lengths[ind] if decoder_lengths is not None else None
                hypothesis = greedy_decode(prediction_cpu_tensor[ind], out_len)
                hypotheses.append(hypothesis)

            # Pack results into Hypotheses
            packed_result = pack_hypotheses(hypotheses, decoder_lengths)

        return (packed_result,)

    @torch.no_grad()
    def _greedy_decode_logprobs(self, x: torch.Tensor, out_len: torch.Tensor):
        # x: [T, D]
        # out_len: [seq_len]

        # Initialize blank state and empty label set in Hypothesis
        hypothesis = rnnt_utils.Hypothesis(score=0.0, y_sequence=[], dec_state=None, timestep=[], last_token=None)
        prediction = x.detach().cpu()

        if out_len is not None:
            prediction = prediction[:out_len]

        prediction_logprobs, prediction_labels = prediction.max(dim=-1)

        non_blank_ids = prediction_labels != self.blank_id
        hypothesis.y_sequence = prediction_labels.numpy().tolist()
        hypothesis.score = (prediction_logprobs[non_blank_ids]).sum()

        if self.preserve_alignments:
            # Preserve the logprobs, as well as labels after argmax
            hypothesis.alignments = (prediction.clone(), prediction_labels.clone())

        if self.compute_timestamps:
            hypothesis.timestep = torch.nonzero(non_blank_ids, as_tuple=False)[:, 0].numpy().tolist()

        if self.preserve_frame_confidence:
            hypothesis.frame_confidence = self._get_confidence(prediction)

        return hypothesis

    @torch.no_grad()
    def _greedy_decode_labels(self, x: torch.Tensor, out_len: torch.Tensor):
        # x: [T]
        # out_len: [seq_len]

        # Initialize blank state and empty label set in Hypothesis
        hypothesis = rnnt_utils.Hypothesis(score=0.0, y_sequence=[], dec_state=None, timestep=[], last_token=None)
        prediction_labels = x.detach().cpu()

        if out_len is not None:
            prediction_labels = prediction_labels[:out_len]

        non_blank_ids = prediction_labels != self.blank_id
        hypothesis.y_sequence = prediction_labels.numpy().tolist()
        hypothesis.score = -1.0

        if self.preserve_alignments:
            raise ValueError("Requested for alignments, but predictions provided were labels, not log probabilities.")

        if self.compute_timestamps:
            hypothesis.timestep = torch.nonzero(non_blank_ids, as_tuple=False)[:, 0].numpy().tolist()

        if self.preserve_frame_confidence:
            raise ValueError(
                "Requested for per-frame confidence, but predictions provided were labels, not log probabilities."
            )

        return hypothesis

    def __call__(self, *args, **kwargs):
        return self.forward(*args, **kwargs)


@dataclass
class GreedyCTCInferConfig:
    preserve_alignments: bool = False
    compute_timestamps: bool = False
    preserve_frame_confidence: bool = False
<<<<<<< HEAD
    confidence_method_cfg: Optional[ConfidenceMethodConfig] = field(default_factory=lambda: ConfidenceMethodConfig())
=======
    confidence_measure_cfg: Optional[ConfidenceMeasureConfig] = field(
        default_factory=lambda: ConfidenceMeasureConfig()
    )
    confidence_method_cfg: str = "DEPRECATED"
>>>>>>> c0022aec

    def __post_init__(self):
        # OmegaConf.structured ensures that post_init check is always executed
        self.confidence_method_cfg = OmegaConf.structured(
            self.confidence_method_cfg
            if isinstance(self.confidence_method_cfg, ConfidenceMethodConfig)
            else ConfidenceMethodConfig(**self.confidence_method_cfg)
        )<|MERGE_RESOLUTION|>--- conflicted
+++ resolved
@@ -253,14 +253,10 @@
     preserve_alignments: bool = False
     compute_timestamps: bool = False
     preserve_frame_confidence: bool = False
-<<<<<<< HEAD
-    confidence_method_cfg: Optional[ConfidenceMethodConfig] = field(default_factory=lambda: ConfidenceMethodConfig())
-=======
-    confidence_measure_cfg: Optional[ConfidenceMeasureConfig] = field(
-        default_factory=lambda: ConfidenceMeasureConfig()
+    confidence_measure_cfg: Optional[ConfidenceMethodConfig] = field(
+        default_factory=lambda: ConfidenceMethodConfig()
     )
     confidence_method_cfg: str = "DEPRECATED"
->>>>>>> c0022aec
 
     def __post_init__(self):
         # OmegaConf.structured ensures that post_init check is always executed
