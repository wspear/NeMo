--- conflicted
+++ resolved
@@ -13,12 +13,9 @@
 # limitations under the License.
 
 import abc
-<<<<<<< HEAD
-=======
 import copy
 import os
 import re
->>>>>>> 1fede572
 import warnings
 from typing import List, Set, Tuple
 
