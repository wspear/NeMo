# Copyright (c) 2023, NVIDIA CORPORATION.  All rights reserved.
#
# Licensed under the Apache License, Version 2.0 (the "License");
# you may not use this file except in compliance with the License.
# You may obtain a copy of the License at
#
#     http://www.apache.org/licenses/LICENSE-2.0
#
# Unless required by applicable law or agreed to in writing, software
# distributed under the License is distributed on an "AS IS" BASIS,
# WITHOUT WARRANTIES OR CONDITIONS OF ANY KIND, either express or implied.
# See the License for the specific language governing permissions and
# limitations under the License.

import numpy as np
import torch

from nemo.collections.common.tokenizers.tokenizer_spec import TokenizerSpec
from nemo.collections.nlp.data.language_modeling.megatron.dataset_utils import get_samples_mapping
from nemo.collections.nlp.data.language_modeling.text_memmap_dataset import JSONLMemMapDataset
from nemo.core.classes import Dataset

__all__ = ['GPTSFTDataset']


class GPTSFTDataset(Dataset):
    def __init__(
        self,
        file_path: str,
        tokenizer: TokenizerSpec,
        max_seq_length: int = 1024,
        min_seq_length: int = 1,
        add_bos: bool = False,
        add_eos: bool = True,
        add_sep: bool = False,
        sep_id: int = None,
        max_num_samples: int = None,
        seed: int = 1234,
        context_key: str = "text",
        label_key: str = "answer",
        separate_prompt_and_response_with_newline: bool = False,
        answer_only_loss: bool = True,
        truncation_field: str = "answer",
        pad_to_max_length: bool = False,  # (@adithyare) allows for much faster training especially in PEFT settings.
        index_mapping_dir: str = None,
        prompt_template: str = None,
        virtual_tokens: int = 0,
        tokens_to_generate: int = 0,
    ):
        """
        file_path: Path to a JSONL GPT supervised fine-tuning dataset. Data is formatted as multiple JSON lines with each line formatted as follows. {'input': 'John von Neumann\nVon Neumann made fundamental contributions .... Q: What did the math of artificial viscosity do?', 'output': 'smoothed the shock transition without sacrificing basic physics'}
        tokenizer: Tokenizer for the dataset. Instance of a class that inherits TokenizerSpec (ex: YTTM, SentencePiece).
        max_seq_length (int): maximum sequence length for each dataset examples. Examples will either be truncated to fit this length or dropped if they cannot be truncated.
        min_seq_length (int): min length of each data example in the dataset. Data examples will be dropped if they do not meet the min length requirements.
        add_bos (bool): Whether to add a beginning of sentence token to each data example
        add_eos (bool): Whether to add an end of sentence token to each data example
        add_sep (bool): Whether to add a separation token to each data example (goes between prompt and answer)
        tokens_to_generate (int): (inference only) Number of tokens to generate during inference
        seed: Random seed for data shuffling.
        max_num_samples: Maximum number of samples to load. This can be > dataset length if you want to oversample data. If None, all samples will be loaded.
        seed: int = 1234,
        context_key: Key to use for the context in your JSONL file
        label_key: Key to use for the label in your JSONL file
        separate_prompt_and_response_with_newline: Adds a newline between prompt and response.
        answer_only_loss: If True, will compute the loss only on the answer part of the input. If False, will compute the loss on the entire input.
        truncation_field: Field to use for truncation. (Options: "answer", "context"). Field to be used for truncation if the combined length exceeds the max sequence length.
        pad_to_max_length: Whether to pad the input to the max sequence length. If False, will pad to the max length of the current batch.
        index_mapping_dir: Directory to save the index mapping to. If None, will write to the same folder as the dataset.
        prompt_template: Prompt template to inject via an fstring. Formatted like Q: {input}\n\nA: {output}
        """
        self.tokenizer = tokenizer
        self.file_path = file_path
        self.max_seq_length = max_seq_length
        self.min_seq_length = min_seq_length
        self.add_bos = add_bos
        self.add_eos = add_eos
        self.add_sep = add_sep
        self.sep_id = sep_id
        self.max_num_samples = max_num_samples
        self.seed = seed
        self.context_key = context_key
        self.label_key = label_key
        self.separate_prompt_and_response_with_newline = separate_prompt_and_response_with_newline
        self.answer_only_loss = answer_only_loss
        self.truncation_field = truncation_field
        self.pad_to_max_length = pad_to_max_length
        self.index_mapping_dir = index_mapping_dir
        self.prompt_template = prompt_template
        self.virtual_tokens = virtual_tokens
        self.tokens_to_generate = tokens_to_generate
        if self.prompt_template is not None:
            # When providing things like newlines in the prompt template via the CLI, they are escaped. This line unescapes them.
            self.prompt_template = self.prompt_template.encode('utf-8').decode('unicode_escape')
        assert self.truncation_field in ["answer", "context"]

        self.indexed_dataset = JSONLMemMapDataset(
            dataset_paths=[file_path], tokenizer=None, header_lines=0, index_mapping_dir=index_mapping_dir
        )

        # Will be None after this call if `max_num_samples` is None
        self._build_samples_mapping()
        assert self.tokens_to_generate < self.max_seq_length

    def _build_samples_mapping(self):
        if self.max_num_samples is not None:
            self.samples_mapping = get_samples_mapping(
                indexed_dataset=self.indexed_dataset,
                data_prefix=self.file_path,
                num_epochs=None,
                max_num_samples=self.max_num_samples,
                max_seq_length=self.max_seq_length - 2,
                short_seq_prob=0,
                seed=self.seed,
                name=self.file_path.split('/')[-1],
                binary_head=False,
                index_mapping_dir=self.index_mapping_dir,
            )
        else:
            self.samples_mapping = None

    def __len__(self):
        if self.max_num_samples is None:
            return len(self.indexed_dataset)
        else:
            return len(self.samples_mapping)

    def __getitem__(self, idx):
        if isinstance(idx, np.int64):
            idx = idx.item()

        if self.samples_mapping is not None:
            assert idx < len(self.samples_mapping)
            idx, _, _ = self.samples_mapping[idx]
            if isinstance(idx, np.uint32):
                idx = idx.item()

        assert idx < len(self.indexed_dataset)
        example = self.indexed_dataset[idx]
        return self._process_example(example)

    def _calculate_total_ids(self, example):
        context = example[self.context_key]
        output = example[self.label_key]
        if self.prompt_template is not None:
            assert '{input}' in self.prompt_template
            assert '{output}' in self.prompt_template
            assert self.prompt_template.index('{output}') == len(self.prompt_template) - len('{output}')
            original_context = context
            context = self.prompt_template.replace('{input}', context).replace('{output}', '').strip(' ')
            text = self.prompt_template.replace('{input}', original_context).replace('{output}', output)
        elif self.separate_prompt_and_response_with_newline:
            text = context + '\n' + output
        else:
            text = context + ' ' + output

        tokenized_text = self.tokenizer.text_to_ids(text)
        context_ids = self.tokenizer.text_to_ids(context)
        answer_ids = tokenized_text[len(context_ids) :]
        total_ids = (
            self.virtual_tokens
            + len(context_ids)
            + max(len(answer_ids), self.tokens_to_generate)
            + self.add_bos
            + self.add_sep
            + self.add_eos
        )

        return total_ids

    def _process_example(self, example):
        """
        Create an example by concatenating text and answer.
        Truncation is carried out when needed, but it is performed only on the prompt side.
        BOS, EOS, and SEP, are added if specified.
        """
        context = example[self.context_key]
        output = example[self.label_key]

        total_ids = self._calculate_total_ids(example)

        if total_ids > self.max_seq_length:
            truncation_length = total_ids - self.max_seq_length
            if self.truncation_field == "answer":
                answer_ids = self.tokenizer.text_to_ids(output)
                assert len(answer_ids) >= truncation_length, 'answer is not long enough to truncate.'
                answer_ids = answer_ids[: -min(truncation_length, len(answer_ids))]
                output = self.tokenizer.ids_to_text(answer_ids)
            elif self.truncation_field == "context":
                context_ids = self.tokenizer.text_to_ids(context)
                assert len(context_ids) >= truncation_length, 'context is not long enough to truncate.'
                context_ids = context_ids[: -min(truncation_length, len(context_ids))]
                context = self.tokenizer.ids_to_text(context_ids)

        if self.prompt_template is not None:
            assert '{input}' in self.prompt_template
            assert '{output}' in self.prompt_template
            # Make sure that '{output}' always occurs at the end of the prompt template string
            assert self.prompt_template.index('{output}') == len(self.prompt_template) - len('{output}')
            # Get the context by replacing only the input
            original_context = context
            context = self.prompt_template.replace('{input}', context).replace('{output}', '').strip(' ')
            # Replace the input and output placeholders with the actual input and output
            text = self.prompt_template.replace('{input}', original_context).replace('{output}', output)
        elif self.separate_prompt_and_response_with_newline:
            text = context + '\n' + output
        else:
            text = context + ' ' + output

        if self.virtual_tokens:
            # (@adithyare) we are going to insert "pad/eos" tokens in the beginning of the text and context
            # these pad/eos tokens are placeholders for virtual tokens
            pre_pad = [self.tokenizer.eos_id] * self.virtual_tokens
        else:
            pre_pad = []

        tokenized_text = pre_pad + self.tokenizer.text_to_ids(text)
        context_ids = pre_pad + self.tokenizer.text_to_ids(context)
        answer_ids = tokenized_text[len(context_ids) :]
        input_ids = context_ids

        answer_start_idx = len(input_ids)
        # Adds sep token between text/prompt and answer
        if self.add_sep:
            context_ids = context_ids + [self.sep_id]
            input_ids = input_ids + [self.sep_id]
            answer_start_idx += 1

        input_ids = input_ids + answer_ids

        if self.add_bos:
            context_ids = [self.tokenizer.bos_id] + context_ids
            input_ids = [self.tokenizer.bos_id] + input_ids
            answer_start_idx += 1

        if self.add_eos:
            input_ids = input_ids + [self.tokenizer.eos_id]
        
        assert len(input_ids) <= self.max_seq_length
        
        # store metadata in dataset
        metadata = { 
            k: v
            for k,v in example.items() if k not in [self.context_key, self.label_key]
        }     
        processed_example = {
            'input_ids': input_ids,
            'answer_start_idx': answer_start_idx,
            'context_ids': context_ids,
            'context_length': len(context_ids),
            'metadata': metadata,
        }
<<<<<<< HEAD
   
=======
        if self.reference_key is not None:
            processed_example['references'] = example[self.reference_key]

>>>>>>> 6c4950cd
        return processed_example

    def _maybe_cast_to_list(self, x):
        if isinstance(x, np.ndarray):
            return [item.tolist() for item in x]
        return x

    def _ceil_to_nearest(self, n, m):
        return (n + m - 1) // m * m

    def _collate_item(self, item, max_length, pad_id):
        item = self._maybe_cast_to_list(item)
        # max_length = max([len(x) for x in item]) if item else 0
        # here [0] should be tokenizer.pad_id
        item = [x + [pad_id] * (max_length - len(x)) for x in item]
        return item

    def _build_loss_mask(self, processed_example):
        """ Pad input_ids in batch to max batch length while building loss mask """
        input_ids = processed_example['input_ids']
        answer_start_idx = processed_example['answer_start_idx']
        if self.answer_only_loss:
            loss_mask = [float(idx >= answer_start_idx) for idx in range(len(input_ids))]
        else:
            loss_mask = [1.0] * len(input_ids)

        return loss_mask

    @torch.no_grad()
    def _create_attention_mask(self, max_length):
        """Create `attention_mask`.
        Args:
            input_ids: A 1D tensor that holds the indices of tokens.
        """
        # seq_length = len(input_ids)
        # `attention_mask` has the shape of [1, seq_length, seq_length]
        attention_mask = torch.tril(torch.ones((max_length, max_length))).unsqueeze(0)
        attention_mask = attention_mask < 0.5
        return attention_mask

    def collate_fn(self, batch):
        input_ids = [item['input_ids'][:-1] for item in batch]
        labels = [item['input_ids'][1:] for item in batch]
        contexts = [item['context_ids'] for item in batch]
        context_lengths = torch.LongTensor([item['context_length'] for item in batch])
        loss_mask = [self._build_loss_mask(item)[1:] for item in batch]
        metadata = [item['metadata'] for item in batch]

        max_length = max(max([len(x) for x in input_ids]), max([len(x) for x in contexts]) + self.tokens_to_generate)
        # increase max length to nearest multiple of 4 or 8
        if self.pad_to_max_length:
            max_length = self.max_seq_length
        else:
            max_length = min(self.max_seq_length, self._ceil_to_nearest(max_length, 8))

        assert max_length <= self.max_seq_length

        attention_mask = [self._create_attention_mask(max_length) for _ in batch]
        attention_mask = torch.stack(attention_mask)
        position_ids = [list(range(max_length)) for _ in batch]
        position_ids = torch.LongTensor(position_ids)
        input_ids = torch.LongTensor(
            self._collate_item(input_ids, max_length=max_length, pad_id=self.tokenizer.eos_id)
        )
        labels = torch.LongTensor(self._collate_item(labels, max_length=max_length, pad_id=self.tokenizer.eos_id))
        loss_mask = torch.LongTensor(self._collate_item(loss_mask, max_length=max_length, pad_id=0))
        contexts = torch.LongTensor(self._collate_item(contexts, max_length=max_length, pad_id=self.tokenizer.eos_id))

        processed_batch = {
            'tokens': input_ids,
            'labels': labels,
            'attention_mask': attention_mask,
            'loss_mask': loss_mask,
            'position_ids': position_ids,
            'contexts': contexts,
            'context_lengths': context_lengths,
            'metadata': metadata,
        }

        return processed_batch<|MERGE_RESOLUTION|>--- conflicted
+++ resolved
@@ -249,13 +249,6 @@
             'context_length': len(context_ids),
             'metadata': metadata,
         }
-<<<<<<< HEAD
-   
-=======
-        if self.reference_key is not None:
-            processed_example['references'] = example[self.reference_key]
-
->>>>>>> 6c4950cd
         return processed_example
 
     def _maybe_cast_to_list(self, x):
