# coding=utf-8
# Copyright (c) 2020, NVIDIA CORPORATION.  All rights reserved.
#
# Licensed under the Apache License, Version 2.0 (the "License");
# you may not use this file except in compliance with the License.
# You may obtain a copy of the License at
#
#     http://www.apache.org/licenses/LICENSE-2.0
#
# Unless required by applicable law or agreed to in writing, software
# distributed under the License is distributed on an "AS IS" BASIS,
# WITHOUT WARRANTIES OR CONDITIONS OF ANY KIND, either express or implied.
# See the License for the specific language governing permissions and
# limitations under the License.
import torch
import torch.nn.functional as F

from nemo.collections.nlp.modules.common.megatron.adapters.parallel_adapters import (
    AdapterName,
    MLPInfusedAdapterConfig,
)
from nemo.collections.nlp.modules.common.megatron.fused_bias_geglu import fused_bias_geglu
from nemo.collections.nlp.modules.common.megatron.fused_bias_gelu import fused_bias_gelu
from nemo.collections.nlp.modules.common.megatron.fused_layer_norm import get_layer_norm
from nemo.collections.nlp.modules.common.megatron.layer_norm_1p import LayerNorm1P
from nemo.collections.nlp.modules.common.megatron.module import MegatronModule
from nemo.collections.nlp.modules.common.megatron.utils import ApexGuardDefaults, ApproxGELUActivation, erf_gelu
from nemo.collections.nlp.modules.common.megatron.utils import openai_gelu as openai_gelu_func
from nemo.collections.nlp.modules.common.megatron.utils import squared_relu
from nemo.core import adapter_mixins

try:
    from apex.normalization import MixedFusedRMSNorm
    from apex.transformer import parallel_state, tensor_parallel

    HAVE_APEX = True

except (ImportError, ModuleNotFoundError):

    HAVE_APEX = False

    # fake missing classes with None attributes
    ModelType = AttnMaskType = AttnType = LayerType = ApexGuardDefaults()


try:
    from megatron.core import ModelParallelConfig, parallel_state, tensor_parallel
    from megatron.core.parallel_state import get_tensor_model_parallel_world_size

    HAVE_MEGATRON_CORE = True

except (ImportError, ModuleNotFoundError):

    ModelParallelConfig = ApexGuardDefaults

    HAVE_MEGATRON_CORE = False


class ParallelMLP(MegatronModule, adapter_mixins.AdapterModuleMixin):
    """MLP.

    MLP will take the input with h hidden state, project it to 4*h
    hidden dimension, perform nonlinear transformation, and project the
    state back into h hidden dimension.
    """

    def __init__(
        self,
        config: ModelParallelConfig,
        init_method,
        output_layer_init_method,
        hidden_size,
        ffn_hidden_size,
        dtype=torch.float32,
        bias_activation_fusion=True,
        openai_gelu=False,
        onnx_safe=False,
        activation='gelu',
        bias=True,
        transformer_block_type='pre_ln',
        normalization='layernorm',
        layernorm_epsilon=1e-5,
        persist_layer_norm=False,
        dropout=0.0,
    ):
        super(ParallelMLP, self).__init__(config=config)
        self.activation = activation
        self.bias = bias
        self.transformer_block_type = transformer_block_type
        self.normalization = normalization
        self.layernorm_epsilon = layernorm_epsilon
        self.persist_layer_norm = persist_layer_norm
        self.activation = activation
        self.dropout = dropout
        self.dtype = dtype
        self.set_accepted_adapter_types([MLPInfusedAdapterConfig._target_])

        supported_activations = [
            'gelu',
            'geglu',
            'reglu',
            'swiglu',
            'squared-relu',
            'fast-geglu',
            'fast-swiglu',
            'fast-reglu',
            'approx-gelu',
        ]

        if activation not in supported_activations:
            raise ValueError(
                f"Activation {activation} not supported. Supported activations are {supported_activations}"
            )

        self.fast_glu_activation = activation in ['fast-geglu', 'fast-swiglu', 'fast-reglu']

        # Project to 4h.
        self.dense_h_to_4h = tensor_parallel.ColumnParallelLinear(
            hidden_size,
            ffn_hidden_size * 2
            if self.fast_glu_activation
            else ffn_hidden_size,  # NOTE: When using geglu, divide ffn dim by 2/3 to keep overall params the same.
            config=config,
            gather_output=False,
            init_method=init_method,
            skip_bias_add=True,
            bias=bias,
        )

        if activation in ['geglu', 'reglu', 'swiglu']:
            # Separate linear layer for *GLU activations.
            # Source: https://github.com/huggingface/transformers/blob/bee361c6f1f7704f8c688895f2f86f6e5ff84727/src/transformers/models/t5/modeling_t5.py#L292
            self.dense_h_to_4h_2 = tensor_parallel.ColumnParallelLinear(
                hidden_size,
                ffn_hidden_size,  # NOTE: When using *glu, divide ffn dim by 2/3 to keep overall params the same.
                config=config,
                gather_output=False,
                init_method=init_method,
                skip_bias_add=True,
                bias=bias,
            )

        self.glu_activation_family = activation in [
            'geglu',
            'reglu',
            'swiglu',
            'fast-geglu',
            'fast-reglu',
            'fast-swiglu',
        ]
        bias_activation_fusion_unavailable = activation in ['reglu', 'swiglu']

        if bias_activation_fusion_unavailable and bias_activation_fusion:
            raise ValueError(
                f"Cannot use bias_activation_fusion with {activation} activation. Please turn bias gelu fusion off."
            )

        if self.glu_activation_family and onnx_safe and self.bias_activation_fusion:
            raise ValueError(
                f"Cannot use onnx_safe with specificed activation function and bias_activation_fusion : {activation} Please turn onnx safe off."
            )

        if bias_activation_fusion and not bias:
            raise ValueError(
                f"Cannot use bias_activation_fusion without bias terms. Please set bias=True or bias_activation_fusion=False."
            )

        self.bias_activation_fusion = bias_activation_fusion

        # Give openai_gelu precedence over other activations if set, for HF compatibility. Normally this is off and shouldn't affect regular model training.
        if openai_gelu:
            self.activation_func = openai_gelu_func
        elif activation in ["gelu", "geglu", "fast-geglu"]:
            self.activation_func = F.gelu
        elif activation == 'approx-gelu':
            self.activation_func = ApproxGELUActivation
        elif onnx_safe:
            self.activation_func = erf_gelu
        elif activation in ["reglu", "fast-reglu"]:
            self.activation_func = F.relu
        elif activation in ["swiglu", "fast-swiglu"]:
            # SiLU or sigmoid linear unit is the same as swish with beta = 1 (which is what https://arxiv.org/pdf/2002.05202.pdf uses.)
            self.activation_func = F.silu
        elif activation == 'squared-relu':
            self.activation_func = squared_relu

        # Project back to h.
        self.dense_4h_to_h = tensor_parallel.RowParallelLinear(
            ffn_hidden_size,
            hidden_size,
            config=config,
            input_is_parallel=True,
            init_method=output_layer_init_method,
            skip_bias_add=True,
            bias=bias,
        )

        # Normformer normalization
        if transformer_block_type == 'normformer':
            if normalization == 'layernorm':
                self.normalization = get_layer_norm(
                    ffn_hidden_size // get_tensor_model_parallel_world_size(), layernorm_epsilon, persist_layer_norm
                )
            elif normalization == 'layernorm1p':
                self.normalization = LayerNorm1P(
                    ffn_hidden_size // get_tensor_model_parallel_world_size(),
                    layernorm_epsilon,
                    sequence_parallel_enabled=config.sequence_parallel,
                )
            else:
                self.normalization = MixedFusedRMSNorm(
                    ffn_hidden_size // get_tensor_model_parallel_world_size(), layernorm_epsilon
                )

    def forward(self, hidden_states):

        # [s, b, 4hp]
        intermediate_parallel, bias_parallel = self.dense_h_to_4h(hidden_states)

        if self.fast_glu_activation:
            intermediate_parallel, intermediate_parallel_2 = torch.chunk(intermediate_parallel, 2, dim=-1)
            if bias_parallel is not None:
                bias_parallel, bias_parallel_2 = torch.chunk(bias_parallel, 2, dim=-1)
        elif self.glu_activation_family and not self.fast_glu_activation:
            intermediate_parallel_2, bias_parallel_2 = self.dense_h_to_4h_2(hidden_states)

        if self.bias_activation_fusion:
            if self.activation == 'gelu':
                intermediate_parallel = fused_bias_gelu(intermediate_parallel, bias_parallel)
            elif self.activation in ['geglu', 'fast-geglu']:
                intermediate_parallel = fused_bias_geglu(
                    intermediate_parallel, bias_parallel, intermediate_parallel_2, bias_parallel_2
                )

        elif self.glu_activation_family and not self.bias_activation_fusion:
            if bias_parallel is not None:
                intermediate_parallel = self.activation_func(intermediate_parallel + bias_parallel) * (
                    intermediate_parallel_2 + bias_parallel_2
                )
            else:
                intermediate_parallel = self.activation_func(intermediate_parallel) * intermediate_parallel_2

        else:
            if bias_parallel is not None:
                intermediate_parallel = self.activation_func(intermediate_parallel + bias_parallel)
            else:
                intermediate_parallel = self.activation_func(intermediate_parallel)

        if self.dropout > 0:
            intermediate_parallel = F.dropout(intermediate_parallel, p=self.dropout, training=self.training)

        infused_adapter = self.get_adapter_module(AdapterName.MLP_INFUSED)
        if infused_adapter:
            intermediate_parallel = infused_adapter(intermediate_parallel)

        # Normformer normalization
        if self.transformer_block_type == 'normformer':
            intermediate_parallel = self.normalization(intermediate_parallel)

        # [s, b, h]
        output, output_bias = self.dense_4h_to_h(intermediate_parallel)
        return output, output_bias


class SwitchMLP(MegatronModule):
    """Top-1 MoE
    
    Curently supports Sinkhorn based expert routing."""

    def __init__(
        self,
        config: ModelParallelConfig,
        num_experts,
        init_method,
        output_layer_init_method,
        hidden_size,
        ffn_hidden_size,
<<<<<<< HEAD
        dtype=torch.float32,
=======
>>>>>>> 1fede572
        bias_activation_fusion=True,
        openai_gelu=False,
        onnx_safe=False,
        activation='gelu',
        bias=True,
        transformer_block_type='pre_ln',
        normalization='layernorm',
        layernorm_epsilon=1e-5,
        persist_layer_norm=False,
        sequence_parallel=False,
        dropout=0.0,
    ):
        super(SwitchMLP, self).__init__(config=config)

        self.num_experts = num_experts
        self.route_algo = SwitchMLP.sinkhorn
        self.router = tensor_parallel.RowParallelLinear(
            hidden_size,
            num_experts,
            config=config,
            input_is_parallel=False,
            init_method=init_method,
            skip_bias_add=False,
            bias=bias,
        )

        mlp_args = {
            'config': config,
            'init_method': init_method,
            'output_layer_init_method': output_layer_init_method,
            'hidden_size': hidden_size,
            'ffn_hidden_size': ffn_hidden_size,
<<<<<<< HEAD
            'dtype': dtype,
=======
>>>>>>> 1fede572
            'bias_activation_fusion': bias_activation_fusion,
            'openai_gelu': openai_gelu,
            'onnx_safe': onnx_safe,
            'activation': activation,
            'bias': bias,
            'transformer_block_type': transformer_block_type,
            'normalization': normalization,
            'layernorm_epsilon': layernorm_epsilon,
            'persist_layer_norm': persist_layer_norm,
            'dropout': dropout,
        }
        self.experts = torch.nn.ModuleList([ParallelMLP(**mlp_args) for _ in range(num_experts)])

    def forward(self, hidden_states):
        hidden_shape = hidden_states.shape
        route, _ = self.router(hidden_states)
        route = route.view(-1, self.num_experts)
        if self.training:
            with torch.no_grad():
                norm_route = self.route_algo(
                    route.detach().to(dtype=torch.float32)
                )  # explicit fp32 conversion for stability
                _, max_ind = torch.max(norm_route, dim=1)
            route = torch.sigmoid(route)
            max_prob = route[torch.arange(route.size(0)), max_ind]
        else:
            route = torch.sigmoid(route)
            max_prob, max_ind = torch.max(route, dim=1)
        max_prob = torch.unsqueeze(max_prob, 1)

        hidden_states = hidden_states.view(-1, hidden_shape[-1])

        local_indices = (max_ind == 0).nonzero()
        hidden = hidden_states[local_indices, :]
        output, output_bias = self.experts[0](hidden)
        output_bias = output_bias.expand_as(output)

        output_total = torch.empty_like(hidden_states, dtype=output.dtype)
        output_bias_total = torch.empty_like(hidden_states, dtype=output_bias.dtype)

        output_total[local_indices, :] = output
        output_bias_total[local_indices, :] = output_bias

        for expert_num, expert in enumerate(self.experts):
            if expert_num == 0:
                continue
            local_indices = (max_ind == expert_num).nonzero()
            hidden = hidden_states[local_indices, :]
            output, output_bias = expert(hidden)
            output_bias = output_bias.expand_as(output)
            output_total[local_indices, :] = output
            output_bias_total[local_indices, :] = output_bias

        output_total = output_total * max_prob
        output_bias_total = output_bias_total * max_prob
        output_total = output_total.view(hidden_shape)
        output_bias_total = output_bias_total.view(hidden_shape)

        return output_total, output_bias_total

    @classmethod
    def sinkhorn(cls, cost, tol=0.0001):
        "Megatron-LMs sinkhorn implementation"

        cost = torch.exp(cost)
        d0 = torch.ones(cost.size(0), device=cost.device, dtype=cost.dtype)
        d1 = torch.ones(cost.size(1), device=cost.device, dtype=cost.dtype)

        eps = 0.00000001
        error = 1e9
        d1_old = d1
        while error > tol:
            d0 = (1 / d0.size(0)) * 1 / (torch.sum(d1 * cost, 1) + eps)
            d1 = (1 / d1.size(0)) * 1 / (torch.sum(d0.unsqueeze(1) * cost, 0) + eps)
            error = torch.mean(torch.abs(d1_old - d1))
            d1_old = d1
        return d1 * cost * d0.unsqueeze(1)<|MERGE_RESOLUTION|>--- conflicted
+++ resolved
@@ -275,10 +275,6 @@
         output_layer_init_method,
         hidden_size,
         ffn_hidden_size,
-<<<<<<< HEAD
-        dtype=torch.float32,
-=======
->>>>>>> 1fede572
         bias_activation_fusion=True,
         openai_gelu=False,
         onnx_safe=False,
@@ -311,10 +307,6 @@
             'output_layer_init_method': output_layer_init_method,
             'hidden_size': hidden_size,
             'ffn_hidden_size': ffn_hidden_size,
-<<<<<<< HEAD
-            'dtype': dtype,
-=======
->>>>>>> 1fede572
             'bias_activation_fusion': bias_activation_fusion,
             'openai_gelu': openai_gelu,
             'onnx_safe': onnx_safe,
